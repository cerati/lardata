--- conflicted
+++ resolved
@@ -792,19 +792,10 @@
       }
     
     
-<<<<<<< HEAD
-    /// @{
-    /// @name Point-by-point iteration interface
-    /// 
-    /// The points on track can be accessed individually with a special,
-    /// non-extensible proxy.
-    /// 
-    /// @see `proxy::TrackPoint` 
-    /// 
-=======
     /**
      * @{
      * @name Direct track trajectory interface
+     * @see `proxy::TrackPoint` 
      * 
      * The interface allows to check if this track has a trajectory associated
      * with it, and to obtain a reference to it or its _art_ pointer.
@@ -876,7 +867,6 @@
      * }
      * ~~~~~~~~~~~~~~~~~~~~~~~~~~~~~~~~~~~~~~~~~~~~~~~~~~~~~~~~~~~~~~~~~~~
      */
->>>>>>> c03b8395
     
     /// Returns an iterable range with point-by-point information
     /// (`TrackPointWrapper`).
