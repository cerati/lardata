//////////////////////////////////////////////////////////////////////
///
/// \file   SignalShaping.cxx
///
/// \brief  Generic signal shaping class.
///
/// \author H. Greenlee 
///
////////////////////////////////////////////////////////////////////////

<<<<<<< HEAD
#include "cetlib/exception.h"
=======
#include <cmath>
#include "cetlib_except/exception.h"
>>>>>>> f73a5869
#include "lardata/Utilities/SignalShaping.h"
#include <cmath>
#include <algorithm>


//----------------------------------------------------------------------
// Constructor.
//
util::SignalShaping::SignalShaping()
  : fMinConvKernelFrac(1.e-6)
  , fResponseLocked(false)
  , fFilterLocked  (false)
  , fNorm (true)
{}


//----------------------------------------------------------------------
// Destructor.
//
util::SignalShaping::~SignalShaping()
{}

// void util::SignalShaping::ResetDecon()
// {
//   fResponseLocked = false;
//   fFilterLocked = false;
//   fResponse.clear();
//   fConvKernel.clear();
//   fFilter.clear();
//   fDeconvKernel.clear();
//   //Set deconvolution polarity to + as default
//   fDeconvKernelPolarity = +1;
// }


//----------------------------------------------------------------------
// Reset this class to its default-constructed state.
void util::SignalShaping::Reset()
{
    fResponseLocked = false;
    fFilterLocked = false;
    fResponse.clear();
    fConvKernel.clear();
    fFilter.clear();
    fDeconvKernel.clear();
    //Set deconvolution polarity to + as default
    fDeconvKernelPolarity = +1;
}


//----------------------------------------------------------------------
// Add a time domain response function.
void util::SignalShaping::AddResponseFunction(const std::vector<double>& resp, bool ResetResponse )
{
    // Make sure configuration is not locked.
    if(fResponseLocked) throw cet::exception("SignalShaping") << "Configuration locked.\n";

    // Get FFT service.
    art::ServiceHandle<util::LArFFT> fft;
  
    int nticks = fft->FFTSize();

    // Copy new response function into fResponse attribute, and pad or
    // truncate to correct size.
    fResponse = resp;
    fResponse.resize(nticks, 0.);

    // Is this the first response function?
    if ( fConvKernel.size() == 0 || ResetResponse )
    {
        // This is the first response function.
        // Just calculate the fourier transform.
        fConvKernel.resize(nticks/2 + 1);
        fft->DoFFT(fResponse, fConvKernel);
    }
    else
    {
        // Not the first response function.
        // Calculate the fourier transform of new response function.
        std::vector<TComplex> kern(nticks/2 + 1);
        fft->DoFFT(fResponse, kern);

        // Update overall convolution kernel.
        if (kern.size() != fConvKernel.size())
            throw cet::exception("SignalShaping") << __func__ << ": inconsistent kernel size, " << kern.size() << " vs. " << fConvKernel.size();

        for(unsigned int i=0; i<kern.size(); ++i) fConvKernel[i] *= kern[i];

        // Recalculate overall response function.
        fft->DoInvFFT(fConvKernel, fResponse);
    }
}


//----------------------------------------------------------------------
// Shift the response function and convolution kernel by the specified
// number of ticks.
void util::SignalShaping::ShiftResponseTime(double ticks)
{
    // Make sure configuration is not locked.
    if(fResponseLocked) throw cet::exception("SignalShaping") << "Configuration locked.\n";

    // Get FFT service.
    art::ServiceHandle<util::LArFFT> fft;

    // Update convolution kernel.
    fft->ShiftData(fConvKernel, ticks);

    // Recalculate overall response functiion.
    fft->DoInvFFT(fConvKernel, fResponse);
}


//----------------------------------------------------------------------
// Set the peak response time to be at the specified tick.
void util::SignalShaping::SetPeakResponseTime(double tick)
{
    // Make sure configuration is not locked.
    if(fResponseLocked) throw cet::exception("SignalShaping") << "Configuration locked.\n";

    // Get FFT service.
    art::ServiceHandle<util::LArFFT> fft;

    // Construct a delta-function response centered at tick zero.
    std::vector<double> delta(fft->FFTSize(), 0.);
    delta[0] = 1.;

    // Figure out peak of current overall response.
    double peak = fft->PeakCorrelation(delta, fResponse);

    // Shift peak response to desired tick.
    ShiftResponseTime(tick - peak);
}


//----------------------------------------------------------------------
// Add a frequency domain filter function to cumulative filter function.
void util::SignalShaping::AddFilterFunction(const std::vector<TComplex>& filt)
{
    // Make sure configuration is not locked.
    if(fFilterLocked) throw cet::exception("SignalShaping") << "Configuration locked.\n";

    // Get FFT service.
    art::ServiceHandle<util::LArFFT> fft;

    // If this is the first filter function, just copy the filter function.
    // Otherwise, update the overall filter function.
    if(fFilter.size() == 0)
    {
        fFilter = filt;
        fFilter.resize(fft->FFTSize() / 2 + 1);
    }
    else
    {
        unsigned int n = std::min(fFilter.size(), filt.size());
        for(unsigned int i=0; i<n; ++i) fFilter[i] *= filt[i];
        for(unsigned int i=n; i<fFilter.size(); ++i) fFilter[i] = 0.;
    }
}

//----------------------------------------------------------------------
// Add a DeconvKernel Polarity Flag to decide how to normalize
void util::SignalShaping::SetDeconvKernelPolarity(int pol)
{
    if ( (pol != 1) and (pol != -1) ) {
        throw cet::exception("SignalShaping") << __func__ << ": DeconvKernelPolarity should be +1 or -1 (got " << pol << "). Setting to +1\n";
        fDeconvKernelPolarity = +1;
    }
    else fDeconvKernelPolarity = pol;
}


//----------------------------------------------------------------------
// Test and lock the response and convolution kernel.
void util::SignalShaping::LockResponse() const
{
    // Do nothing if the response is already locked.
    if(!fResponseLocked)
    {
        // Get FFT service.
        art::ServiceHandle<util::LArFFT> fft;

        // Make sure response has been configured.
        if(fResponse.size() == 0) throw cet::exception("SignalShaping") << "Response has not been configured.\n";

        // Make sure response and convolution kernel have the correct
        // size (should always be the case if we get here).
        unsigned int n = fft->FFTSize();
    
        if (fResponse.size() != n)
            throw cet::exception("SignalShaping") << __func__ << ": inconsistent kernel size, " << fResponse.size() << " vs. " << n << "\n";
    
        if (2 * (fConvKernel.size() - 1) != n)
            throw cet::exception("SignalShaping") << __func__ << ": unexpected FFT size, " << n << " vs. expected " << (2 * (fConvKernel.size() - 1)) << "\n";

        // Set the lock flag.
        fResponseLocked = true;
    }
}


//----------------------------------------------------------------------
// Calculate the deconvolution kernel as the ratio
// of the filter function and convolution kernel.
void util::SignalShaping::CalculateDeconvKernel() const
{
    // Make sure configuration is not locked.
    if(fFilterLocked) throw cet::exception("SignalShaping") << "Configuration locked.\n";

    // Lock response configuration.
    LockResponse();

    // Get FFT service.
    art::ServiceHandle<util::LArFFT> fft;
    
    // Make sure filter function has been configured.
    if(fFilter.size() == 0)
        throw cet::exception("SignalShaping") << "Filter function has not been configured.\n";

    // Make sure filter function has the correct size.
    // (Should always be the case if we get here.)
    if (fFilter.size() != fConvKernel.size())
    {
        throw cet::exception("SignalShaping") << __func__ << ": inconsistent size, "
                << fFilter.size() << " vs. " << fConvKernel.size() << "\n";
    }
  
    // Note that to avoid crazy large values in the range where the convolution kernel tends to zero
    // we need to recover the peak value which we can use to determine when we are near the end
    TComplex convComplex    = fConvKernel.at(0);
    TComplex convMaxComplex = *std::max_element(fConvKernel.begin(),fConvKernel.end(),[](const auto& a, const auto& b){return a.Rho() < b.Rho();});
    double   convMax        = convMaxComplex.Rho();
    
    if (convComplex.Rho() < fMinConvKernelFrac * convMax) convComplex = fMinConvKernelFrac * convMaxComplex;
    
    // Now form the deconvolution kernel which will be the ratio of the filter function and
    // the convolution kernel but where we suppress those regions where the convolution kernel
    // is below our cutoff
    fDeconvKernel = fFilter;
    for(unsigned int idx=0; idx<fDeconvKernel.size(); ++idx)
    {
        // The idea is to use the latest "valid" value of the response function
        // At some point it is assumed this will start to remain constant, at this point
        // it is assumed that the filter will be tending to zero and will squash this
        // constant value but will do so in a "continuous" way.
        if (fConvKernel[idx].Rho() > fMinConvKernelFrac * convMax) convComplex = fConvKernel[idx];
        
        fDeconvKernel[idx] /= convComplex;
    }

    // Normalize the deconvolution kernel.
    if (fNorm)
    {
        // Calculate the unnormalized deconvoluted response
        // (inverse FFT of filter function).
        std::vector<double> deconv(fFilter.size(), 0.);
        fft->DoInvFFT(const_cast<std::vector<TComplex>&>(fFilter), deconv);
        
        // Find the peak value of the response
        // Should normally be at zero, but don't assume that.
        // Use DeconvKernelPolairty to find what to normalize to
        double peak_response = 0;
        
        std::pair<std::vector<double>::const_iterator,std::vector<double>::const_iterator> minMaxPair = std::minmax_element(fResponse.begin(),fResponse.end());
        
        if (fDeconvKernelPolarity > 0) peak_response =  *minMaxPair.second;
        else                           peak_response = -*minMaxPair.first;
    
        if (peak_response <= 0.)
        {
            throw cet::exception("SignalShaping") << __func__ << ": peak should always be positive (got " << peak_response << ")\n";
        }
    
        // Find the peak value of the deconvoluted response
        // Should normally be at zero, but don't assume that.
        double peak_deconv = *std::max_element(deconv.begin(),deconv.end());
        
        if (peak_deconv <= 0.)
        {
            throw cet::exception("SignalShaping") << __func__ << ": deconvolution peak should always be positive (got " << peak_deconv << ")\n";
        }
    
        // Multiply the deconvolution kernel by a factor such that
        // (Peak of response) = (Peak of deconvoluted response).
        double ratio = peak_response / peak_deconv;
        std::transform(fDeconvKernel.begin(),fDeconvKernel.end(),fDeconvKernel.begin(),std::bind(std::multiplies<double>(),std::placeholders::_1,ratio));
    }
    // Set the lock flag.

    fFilterLocked = true;
}<|MERGE_RESOLUTION|>--- conflicted
+++ resolved
@@ -8,23 +8,16 @@
 ///
 ////////////////////////////////////////////////////////////////////////
 
-<<<<<<< HEAD
-#include "cetlib/exception.h"
-=======
 #include <cmath>
 #include "cetlib_except/exception.h"
->>>>>>> f73a5869
 #include "lardata/Utilities/SignalShaping.h"
-#include <cmath>
-#include <algorithm>
 
 
 //----------------------------------------------------------------------
 // Constructor.
 //
-util::SignalShaping::SignalShaping()
-  : fMinConvKernelFrac(1.e-6)
-  , fResponseLocked(false)
+util::SignalShaping::SignalShaping() 
+  : fResponseLocked(false)
   , fFilterLocked  (false)
   , fNorm (true)
 {}
@@ -53,14 +46,14 @@
 // Reset this class to its default-constructed state.
 void util::SignalShaping::Reset()
 {
-    fResponseLocked = false;
-    fFilterLocked = false;
-    fResponse.clear();
-    fConvKernel.clear();
-    fFilter.clear();
-    fDeconvKernel.clear();
-    //Set deconvolution polarity to + as default
-    fDeconvKernelPolarity = +1;
+  fResponseLocked = false;
+  fFilterLocked = false;
+  fResponse.clear();
+  fConvKernel.clear();
+  fFilter.clear();
+  fDeconvKernel.clear();
+  //Set deconvolution polarity to + as default
+  fDeconvKernelPolarity = +1;
 }
 
 
@@ -68,43 +61,53 @@
 // Add a time domain response function.
 void util::SignalShaping::AddResponseFunction(const std::vector<double>& resp, bool ResetResponse )
 {
-    // Make sure configuration is not locked.
-    if(fResponseLocked) throw cet::exception("SignalShaping") << "Configuration locked.\n";
-
-    // Get FFT service.
-    art::ServiceHandle<util::LArFFT> fft;
-  
-    int nticks = fft->FFTSize();
-
-    // Copy new response function into fResponse attribute, and pad or
-    // truncate to correct size.
-    fResponse = resp;
-    fResponse.resize(nticks, 0.);
-
-    // Is this the first response function?
-    if ( fConvKernel.size() == 0 || ResetResponse )
-    {
-        // This is the first response function.
-        // Just calculate the fourier transform.
-        fConvKernel.resize(nticks/2 + 1);
-        fft->DoFFT(fResponse, fConvKernel);
-    }
-    else
-    {
-        // Not the first response function.
-        // Calculate the fourier transform of new response function.
-        std::vector<TComplex> kern(nticks/2 + 1);
-        fft->DoFFT(fResponse, kern);
-
-        // Update overall convolution kernel.
-        if (kern.size() != fConvKernel.size())
-            throw cet::exception("SignalShaping") << __func__ << ": inconsistent kernel size, " << kern.size() << " vs. " << fConvKernel.size();
-
-        for(unsigned int i=0; i<kern.size(); ++i) fConvKernel[i] *= kern[i];
-
-        // Recalculate overall response function.
-        fft->DoInvFFT(fConvKernel, fResponse);
-    }
+  // Make sure configuration is not locked.
+
+  if(fResponseLocked)
+    throw cet::exception("SignalShaping") << "Configuration locked.\n";
+
+  // Get FFT service.
+
+  art::ServiceHandle<util::LArFFT> fft;
+  int nticks = fft->FFTSize();
+
+  // Copy new response function into fResponse attribute, and pad or
+  // truncate to correct size.
+
+  fResponse = resp;
+  fResponse.resize(nticks, 0.);
+
+  // Is this the first response function?
+
+  if ( fConvKernel.size() == 0 || ResetResponse ) {
+
+    // This is the first response function.
+    // Just calculate the fourier transform.
+
+    fConvKernel.resize(nticks/2 + 1);
+    fft->DoFFT(fResponse, fConvKernel);
+  }
+  else {
+
+    // Not the first response function.
+    // Calculate the fourier transform of new response function.
+
+    std::vector<TComplex> kern(nticks/2 + 1);
+    fft->DoFFT(fResponse, kern);
+
+    // Update overall convolution kernel.
+
+    if (kern.size() != fConvKernel.size()) {
+      throw cet::exception("SignalShaping") << __func__ << ": inconsistent kernel size, "
+        << kern.size() << " vs. " << fConvKernel.size();
+    }
+    for(unsigned int i=0; i<kern.size(); ++i)
+      fConvKernel[i] *= kern[i];
+
+    // Recalculate overall response function.
+
+    fft->DoInvFFT(fConvKernel, fResponse);
+  }
 }
 
 
@@ -113,17 +116,22 @@
 // number of ticks.
 void util::SignalShaping::ShiftResponseTime(double ticks)
 {
-    // Make sure configuration is not locked.
-    if(fResponseLocked) throw cet::exception("SignalShaping") << "Configuration locked.\n";
-
-    // Get FFT service.
-    art::ServiceHandle<util::LArFFT> fft;
-
-    // Update convolution kernel.
-    fft->ShiftData(fConvKernel, ticks);
-
-    // Recalculate overall response functiion.
-    fft->DoInvFFT(fConvKernel, fResponse);
+  // Make sure configuration is not locked.
+
+  if(fResponseLocked)
+    throw cet::exception("SignalShaping") << "Configuration locked.\n";
+
+  // Get FFT service.
+
+  art::ServiceHandle<util::LArFFT> fft;
+
+  // Update convolution kernel.
+
+  fft->ShiftData(fConvKernel, ticks);
+
+  // Recalculate overall response functiion.
+
+  fft->DoInvFFT(fConvKernel, fResponse);
 }
 
 
@@ -131,21 +139,27 @@
 // Set the peak response time to be at the specified tick.
 void util::SignalShaping::SetPeakResponseTime(double tick)
 {
-    // Make sure configuration is not locked.
-    if(fResponseLocked) throw cet::exception("SignalShaping") << "Configuration locked.\n";
-
-    // Get FFT service.
-    art::ServiceHandle<util::LArFFT> fft;
-
-    // Construct a delta-function response centered at tick zero.
-    std::vector<double> delta(fft->FFTSize(), 0.);
-    delta[0] = 1.;
-
-    // Figure out peak of current overall response.
-    double peak = fft->PeakCorrelation(delta, fResponse);
-
-    // Shift peak response to desired tick.
-    ShiftResponseTime(tick - peak);
+  // Make sure configuration is not locked.
+
+  if(fResponseLocked)
+    throw cet::exception("SignalShaping") << "Configuration locked.\n";
+
+  // Get FFT service.
+
+  art::ServiceHandle<util::LArFFT> fft;
+
+  // Construct a delta-function response centered at tick zero.
+
+  std::vector<double> delta(fft->FFTSize(), 0.);
+  delta[0] = 1.;
+
+  // Figure out peak of current overall response.
+
+  double peak = fft->PeakCorrelation(delta, fResponse);
+
+  // Shift peak response to desired tick.
+
+  ShiftResponseTime(tick - peak);
 }
 
 
@@ -153,36 +167,45 @@
 // Add a frequency domain filter function to cumulative filter function.
 void util::SignalShaping::AddFilterFunction(const std::vector<TComplex>& filt)
 {
-    // Make sure configuration is not locked.
-    if(fFilterLocked) throw cet::exception("SignalShaping") << "Configuration locked.\n";
-
-    // Get FFT service.
-    art::ServiceHandle<util::LArFFT> fft;
-
-    // If this is the first filter function, just copy the filter function.
-    // Otherwise, update the overall filter function.
-    if(fFilter.size() == 0)
-    {
-        fFilter = filt;
-        fFilter.resize(fft->FFTSize() / 2 + 1);
-    }
-    else
-    {
-        unsigned int n = std::min(fFilter.size(), filt.size());
-        for(unsigned int i=0; i<n; ++i) fFilter[i] *= filt[i];
-        for(unsigned int i=n; i<fFilter.size(); ++i) fFilter[i] = 0.;
-    }
+  // Make sure configuration is not locked.
+
+  if(fFilterLocked)
+    throw cet::exception("SignalShaping") << "Configuration locked.\n";
+
+  // Get FFT service.
+
+  art::ServiceHandle<util::LArFFT> fft;
+
+  // If this is the first filter function, just copy the filter function.
+  // Otherwise, update the overall filter function.
+
+  if(fFilter.size() == 0) {
+    fFilter = filt;
+    fFilter.resize(fft->FFTSize() / 2 + 1);
+  }
+  else {
+    unsigned int n = std::min(fFilter.size(), filt.size());
+    for(unsigned int i=0; i<n; ++i)
+      fFilter[i] *= filt[i];
+    for(unsigned int i=n; i<fFilter.size(); ++i)
+      fFilter[i] = 0.;
+  }
 }
 
 //----------------------------------------------------------------------
 // Add a DeconvKernel Polarity Flag to decide how to normalize
 void util::SignalShaping::SetDeconvKernelPolarity(int pol)
 {
-    if ( (pol != 1) and (pol != -1) ) {
-        throw cet::exception("SignalShaping") << __func__ << ": DeconvKernelPolarity should be +1 or -1 (got " << pol << "). Setting to +1\n";
-        fDeconvKernelPolarity = +1;
-    }
-    else fDeconvKernelPolarity = pol;
+
+  if ( (pol != 1) and (pol != -1) ) {
+    throw cet::exception("SignalShaping") << __func__
+      << ": DeconvKernelPolarity should be +1 or -1 (got " << pol << "). Setting to +1\n";
+    fDeconvKernelPolarity = +1;
+  }
+
+  else
+    fDeconvKernelPolarity = pol;
+
 }
 
 
@@ -190,28 +213,35 @@
 // Test and lock the response and convolution kernel.
 void util::SignalShaping::LockResponse() const
 {
-    // Do nothing if the response is already locked.
-    if(!fResponseLocked)
-    {
-        // Get FFT service.
-        art::ServiceHandle<util::LArFFT> fft;
-
-        // Make sure response has been configured.
-        if(fResponse.size() == 0) throw cet::exception("SignalShaping") << "Response has not been configured.\n";
-
-        // Make sure response and convolution kernel have the correct
-        // size (should always be the case if we get here).
-        unsigned int n = fft->FFTSize();
-    
-        if (fResponse.size() != n)
-            throw cet::exception("SignalShaping") << __func__ << ": inconsistent kernel size, " << fResponse.size() << " vs. " << n << "\n";
-    
-        if (2 * (fConvKernel.size() - 1) != n)
-            throw cet::exception("SignalShaping") << __func__ << ": unexpected FFT size, " << n << " vs. expected " << (2 * (fConvKernel.size() - 1)) << "\n";
-
-        // Set the lock flag.
-        fResponseLocked = true;
-    }
+  // Do nothing if the response is already locked.
+
+  if(!fResponseLocked) {
+
+    // Get FFT service.
+
+    art::ServiceHandle<util::LArFFT> fft;
+
+    // Make sure response has been configured.
+
+    if(fResponse.size() == 0)
+      throw cet::exception("SignalShaping")
+	<< "Response has not been configured.\n";
+
+    // Make sure response and convolution kernel have the correct
+    // size (should always be the case if we get here).
+
+    unsigned int n = fft->FFTSize();
+    if (fResponse.size() != n)
+      throw cet::exception("SignalShaping") << __func__ << ": inconsistent kernel size, "
+        << fResponse.size() << " vs. " << n << "\n";
+    if (2 * (fConvKernel.size() - 1) != n)
+      throw cet::exception("SignalShaping") << __func__ << ": unexpected FFT size, "
+        << n << " vs. expected " << (2 * (fConvKernel.size() - 1)) << "\n";
+
+    // Set the lock flag.
+
+    fResponseLocked = true;
+  }
 }
 
 
@@ -220,88 +250,99 @@
 // of the filter function and convolution kernel.
 void util::SignalShaping::CalculateDeconvKernel() const
 {
-    // Make sure configuration is not locked.
-    if(fFilterLocked) throw cet::exception("SignalShaping") << "Configuration locked.\n";
-
-    // Lock response configuration.
-    LockResponse();
-
-    // Get FFT service.
-    art::ServiceHandle<util::LArFFT> fft;
+  // Make sure configuration is not locked.
+
+  if(fFilterLocked)
+    throw cet::exception("SignalShaping") << "Configuration locked.\n";
+
+  // Lock response configuration.
+
+  LockResponse();
+
+  // Get FFT service.
+
+  art::ServiceHandle<util::LArFFT> fft;
+
+  // Make sure filter function has been configured.
+
+  if(fFilter.size() == 0)
+    throw cet::exception("SignalShaping")
+      << "Filter function has not been configured.\n";
+
+  // Make sure filter function has the correct size.
+  // (Should always be the case if we get here.)
+
+  unsigned int n = fft->FFTSize();
+  if (2 * (fFilter.size() - 1) != n)
+  if (fFilter.size() != fConvKernel.size()) {
+    throw cet::exception("SignalShaping") << __func__ << ": inconsistent size, "
+      << fFilter.size() << " vs. " << fConvKernel.size() << "\n";
+  }
+  
+  // Calculate deconvolution kernel as the ratio of the 
+  // filter function and the convolution kernel.
+
+  fDeconvKernel = fFilter;
+  for(unsigned int i=0; i<fDeconvKernel.size(); ++i) {
+    if(std::abs(fConvKernel[i].Re()) <= 0.0001 && std::abs(fConvKernel[i].Im()) <= 0.0001) {
+      fDeconvKernel[i] = 0.; 
+    }
+    else {
+      fDeconvKernel[i] /= fConvKernel[i]; 
+    }
+  }
+
+  // Normalize the deconvolution kernel.
+
+  // Calculate the unnormalized deconvoluted response
+  // (inverse FFT of filter function).
+
+  std::vector<double> deconv(n, 0.);
+  fft->DoInvFFT(const_cast<std::vector<TComplex>&>(fFilter), deconv);
+
+  if (fNorm){
+    // Find the peak value of the response
+    // Should normally be at zero, but don't assume that.
+    // Use DeconvKernelPolairty to find what to normalize to
+    double peak_response = 0;
+    if ( fDeconvKernelPolarity == -1 )
+      peak_response = 4096;
+    for(unsigned int i = 0; i < fResponse.size(); ++i) {
+      if( (fResponse[i] > peak_response) 
+	  and (fDeconvKernelPolarity == 1))
+	peak_response = fResponse[i];
+      else if ( (fResponse[i] < peak_response)
+		and ( fDeconvKernelPolarity == -1) )
+	peak_response = fResponse[i];
+    }
+    if ( fDeconvKernelPolarity == -1 )
+      peak_response *= -1;
+    if (peak_response <= 0.) {
+      throw cet::exception("SignalShaping") << __func__
+					    << ": peak should always be positive (got " << peak_response << ")\n";
+    }
     
-    // Make sure filter function has been configured.
-    if(fFilter.size() == 0)
-        throw cet::exception("SignalShaping") << "Filter function has not been configured.\n";
-
-    // Make sure filter function has the correct size.
-    // (Should always be the case if we get here.)
-    if (fFilter.size() != fConvKernel.size())
-    {
-        throw cet::exception("SignalShaping") << __func__ << ": inconsistent size, "
-                << fFilter.size() << " vs. " << fConvKernel.size() << "\n";
-    }
-  
-    // Note that to avoid crazy large values in the range where the convolution kernel tends to zero
-    // we need to recover the peak value which we can use to determine when we are near the end
-    TComplex convComplex    = fConvKernel.at(0);
-    TComplex convMaxComplex = *std::max_element(fConvKernel.begin(),fConvKernel.end(),[](const auto& a, const auto& b){return a.Rho() < b.Rho();});
-    double   convMax        = convMaxComplex.Rho();
+    // Find the peak value of the deconvoluted response
+    // Should normally be at zero, but don't assume that.
     
-    if (convComplex.Rho() < fMinConvKernelFrac * convMax) convComplex = fMinConvKernelFrac * convMaxComplex;
+    double peak_deconv = 0.;
+    for(unsigned int i = 0; i < deconv.size(); ++i) {
+      if(deconv[i] > peak_deconv)
+	peak_deconv = deconv[i];
+    }
+    if (peak_deconv <= 0.) {
+      throw cet::exception("SignalShaping") << __func__
+					    << ": deconvolution peak should always be positive (got " << peak_deconv << ")\n";
+    }
     
-    // Now form the deconvolution kernel which will be the ratio of the filter function and
-    // the convolution kernel but where we suppress those regions where the convolution kernel
-    // is below our cutoff
-    fDeconvKernel = fFilter;
-    for(unsigned int idx=0; idx<fDeconvKernel.size(); ++idx)
-    {
-        // The idea is to use the latest "valid" value of the response function
-        // At some point it is assumed this will start to remain constant, at this point
-        // it is assumed that the filter will be tending to zero and will squash this
-        // constant value but will do so in a "continuous" way.
-        if (fConvKernel[idx].Rho() > fMinConvKernelFrac * convMax) convComplex = fConvKernel[idx];
-        
-        fDeconvKernel[idx] /= convComplex;
-    }
-
-    // Normalize the deconvolution kernel.
-    if (fNorm)
-    {
-        // Calculate the unnormalized deconvoluted response
-        // (inverse FFT of filter function).
-        std::vector<double> deconv(fFilter.size(), 0.);
-        fft->DoInvFFT(const_cast<std::vector<TComplex>&>(fFilter), deconv);
-        
-        // Find the peak value of the response
-        // Should normally be at zero, but don't assume that.
-        // Use DeconvKernelPolairty to find what to normalize to
-        double peak_response = 0;
-        
-        std::pair<std::vector<double>::const_iterator,std::vector<double>::const_iterator> minMaxPair = std::minmax_element(fResponse.begin(),fResponse.end());
-        
-        if (fDeconvKernelPolarity > 0) peak_response =  *minMaxPair.second;
-        else                           peak_response = -*minMaxPair.first;
+    // Multiply the deconvolution kernel by a factor such that
+    // (Peak of response) = (Peak of deconvoluted response).
     
-        if (peak_response <= 0.)
-        {
-            throw cet::exception("SignalShaping") << __func__ << ": peak should always be positive (got " << peak_response << ")\n";
-        }
-    
-        // Find the peak value of the deconvoluted response
-        // Should normally be at zero, but don't assume that.
-        double peak_deconv = *std::max_element(deconv.begin(),deconv.end());
-        
-        if (peak_deconv <= 0.)
-        {
-            throw cet::exception("SignalShaping") << __func__ << ": deconvolution peak should always be positive (got " << peak_deconv << ")\n";
-        }
-    
-        // Multiply the deconvolution kernel by a factor such that
-        // (Peak of response) = (Peak of deconvoluted response).
-        double ratio = peak_response / peak_deconv;
-        std::transform(fDeconvKernel.begin(),fDeconvKernel.end(),fDeconvKernel.begin(),std::bind(std::multiplies<double>(),std::placeholders::_1,ratio));
-    }
-    // Set the lock flag.
-
-    fFilterLocked = true;
+    double ratio = peak_response / peak_deconv;
+    for(unsigned int i = 0; i < fDeconvKernel.size(); ++i)
+      fDeconvKernel[i] *= ratio;
+  }
+  // Set the lock flag.
+
+  fFilterLocked = true;
 }